--- conflicted
+++ resolved
@@ -15,14 +15,6 @@
   ~ See the License for the specific language governing permissions and
   ~ limitations under the License.
   -->
-<<<<<<< HEAD
-=======
-<script>
-  $(function () {
-    $('#myTab a:last').tab('show')
-  })
-</script>
->>>>>>> cbf662db
 <!-- Angular JS -->
 <script type="text/javascript" src="/lib/angular/angular.min.js"></script>
 <script type="text/javascript" src="/lib/lodash/lodash.min.js"></script>
@@ -39,16 +31,6 @@
 <script src="http://cpettitt.github.io/project/dagre-d3/latest/dagre-d3.js"></script>
 <script type="text/javascript" src="dist/app.min.js"></script>
 
-<<<<<<< HEAD
-=======
-<!-- Enable the tabs -->
-<script type="text/javascript">
-  $('#myTabs a').click(function (e) {
-    e.preventDefault()
-    $(this).tab('show')
-  });
-</script>
->>>>>>> cbf662db
 
 {% if (process.env.NODE_ENV == 'local') %}
 <!-- Livereload script rendered -->

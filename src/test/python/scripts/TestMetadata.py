--- conflicted
+++ resolved
@@ -23,11 +23,7 @@
 import unittest
 import logging
 import atlas_config as mc
-<<<<<<< HEAD
-import metadata_start as metadata
-=======
 import atlas_start as metadata
->>>>>>> 1a7dba9f
 import platform
 
 IS_WINDOWS = platform.system() == "Windows"
@@ -52,17 +48,6 @@
     if IS_WINDOWS:
       java_mock.assert_called_with(
         'org.apache.atlas.Main',
-<<<<<<< HEAD
-        ['-app', 'metadata_home/server/webapp/metadata'],
-        'metadata_home/conf:metadata_home/server/webapp/metadata/WEB-INF/classes:metadata_home/server/webapp/metadata/WEB-INF/lib\\*:metadata_home/libext\\*',
-        ['-Dmetadata.log.dir=metadata_home/logs', '-Dmetadata.log.file=application.log', '-Dmetadata.home=metadata_home', '-Dmetadata.conf=metadata_home/conf', '-Xmx1024m'], 'metadata_home/logs')
-    else:
-      java_mock.assert_called_with(
-        'org.apache.atlas.Main',
-        ['-app', 'metadata_home/server/webapp/metadata'],
-        'metadata_home/conf:metadata_home/server/webapp/metadata/WEB-INF/classes:metadata_home/server/webapp/metadata/WEB-INF/lib/*:metadata_home/libext/*',
-        ['-Dmetadata.log.dir=metadata_home/logs', '-Dmetadata.log.file=application.log', '-Dmetadata.home=metadata_home', '-Dmetadata.conf=metadata_home/conf', '-Xmx1024m'],  'metadata_home/logs')
-=======
         ['-app', 'metadata_home/server/webapp/atlas'],
         'metadata_home/conf:metadata_home/server/webapp/atlas/WEB-INF/classes:metadata_home/server/webapp/atlas/WEB-INF/lib\\*:metadata_home/libext\\*',
         ['-Datlas.log.dir=metadata_home/logs', '-Datlas.log.file=application.log', '-Dmetadata.home=metadata_home', '-Dmetadata.conf=metadata_home/conf', '-Xmx1024m'], 'metadata_home/logs')
@@ -72,7 +57,6 @@
         ['-app', 'metadata_home/server/webapp/atlas'],
         'metadata_home/conf:metadata_home/server/webapp/atlas/WEB-INF/classes:metadata_home/server/webapp/atlas/WEB-INF/lib/*:metadata_home/libext/*',
         ['-Datlas.log.dir=metadata_home/logs', '-Datlas.log.file=application.log', '-Dmetadata.home=metadata_home', '-Dmetadata.conf=metadata_home/conf', '-Xmx1024m'],  'metadata_home/logs')
->>>>>>> 1a7dba9f
     pass
 
 
